# TransferBox

A robust, platform-independent media file transfer utility designed for reliable data transfer from storage devices to a designated backup location. Originally designed for the Raspberry Pi but with support for macOS and Windows.

## Features

### Core Features
<<<<<<< HEAD
=======

>>>>>>> a235c531
- **Cross-Platform Support**: Works on Raspberry Pi, macOS, and Windows
- **Automated File Transfer**: Automatically detects when storage devices are connected
- **Data Integrity**: Uses xxHash algorithm for fast and reliable checksum verification
- **Progress Monitoring**: Real-time transfer progress tracking
- **Comprehensive Logging**: Generates detailed logs and MHL (Media Hash List) files for each transfer session
- **Error Handling**: Robust error detection and reporting system

### Platform-Specific Features
<<<<<<< HEAD

#### Raspberry Pi
- **Hardware Interface**: 
  - 16x2 LCD Display (I2C interface)
  - LED status indicators with 74HC595 shift registers
  - Physical button controls
  - Power management with x728 UPS HAT support
- **Utility Menu**: Access system functions through hardware buttons
- **Visual Feedback**: LED progress bar and status indicators

#### Desktop (macOS/Windows)
- **Rich Console Interface**: Uses the Rich library for beautiful console output
- **Native Integration**: Platform-specific drive detection and handling
- **User Interface**: Interactive command-line interface

### Technical Features
- **Intelligent File Handling**:
  - Configurable file filtering based on extensions
  - Customizable directory organization
  - Timestamp-based file naming
  - Original metadata preservation
- **Flexible Configuration**:
  - YAML-based configuration system
  - Customizable file naming patterns
  - Adjustable directory structure
- **Extensible Architecture**:
  - Platform-agnostic core
  - Interface-based design for easy platform extension
  - Modular component system

## Requirements

### General Requirements
- Python 3.11.2+
- Required Python packages (installed via pip):
  - smbus==1.1.post2
  - xxhash==3.5.0
  - colorama==0.4.6
  - rich==13.9.4
  - pyyaml==6.0.2
  - pygame==2.6.1

### Platform-Specific Requirements

#### Raspberry Pi
- Raspberry Pi 4B (recommended)
- Raspberry Pi OS
- Hardware components:
  - 16x2 LCD Display (I2C)
  - 74HC595 Shift Registers (x2)
  - Push buttons for control
  - x728 UPS HAT (optional)

#### Windows
- Windows 10/11
- Python for Windows
- pywin32 package

#### macOS
=======

#### Raspberry Pi

- **Hardware Interface**:
  - 16x2 LCD Display (I2C interface)
  - LED status indicators with 74HC595 shift registers
  - Physical button controls
  - Power management with x728 UPS HAT support
- **Utility Menu**: Access system functions through hardware buttons
- **Visual Feedback**: LED progress bar and status indicators

#### Desktop (macOS/Windows)

- **Rich Console Interface**: Uses the Rich library for beautiful console output
- **Native Integration**: Platform-specific drive detection and handling
- **User Interface**: Interactive command-line interface

### Technical Features

- **Intelligent File Handling**:
  - Configurable file filtering based on extensions
  - Customizable directory organization
  - Timestamp-based file naming
  - Original metadata preservation
- **Flexible Configuration**:
  - YAML-based configuration system
  - Customizable file naming patterns
  - Adjustable directory structure
- **Extensible Architecture**:
  - Platform-agnostic core
  - Interface-based design for easy platform extension
  - Modular component system

## Requirements

### General Requirements

- Python 3.11.2+
- Required Python packages (installed via pip):
  - smbus==1.1.post2
  - xxhash==3.5.0
  - colorama==0.4.6
  - rich==13.9.4
  - pyyaml==6.0.2
  - pygame==2.6.1

### Platform-Specific Requirements

#### Raspberry Pi

- Raspberry Pi 4B (recommended)
- Raspberry Pi OS
- Hardware components:
  - 16x2 LCD Display (I2C)
  - 74HC595 Shift Registers (x2)
  - Push buttons for control
  - x728 UPS HAT (optional)

#### Windows

- Windows 10/11
- Python for Windows
- pywin32 package

#### macOS

>>>>>>> a235c531
- macOS 10.15+
- Python for macOS

## Installation

1. Clone the repository:
<<<<<<< HEAD
```bash
git clone https://github.com/yourusername/TransferBox.git
cd TransferBox
```

2. Install required packages:
```bash
pip install -r requirements.txt
```

3. For Raspberry Pi, additional setup may be required:
```bash
# Install I2C and GPIO dependencies
sudo apt-get update
sudo apt-get install -y python3-smbus i2c-tools
```

## Configuration

The application uses a YAML configuration file located at:
- `config.yml` in the current directory
- `~/.transferbox/config.yml` in the user's home directory
- `/etc/transferbox/config.yml` for system-wide configuration

Example configuration:
```yaml
# File handling
rename_with_timestamp: true
preserve_original_filename: true
filename_template: "{original}_{timestamp}"
timestamp_format: "%Y%m%d_%H%M%S"

# Media transfer settings
media_only_transfer: true
preserve_folder_structure: true
media_extensions: .mp4,.mov,.mxf,.avi,.braw,.r3d,.wav,.aif,.aiff,.jpg,.jpeg,.raw

# Directory structure
create_date_folders: true
date_folder_format: "%Y/%m/%d"
create_device_folders: false
device_folder_template: "{device_name}"
```

## Usage

### Raspberry Pi Mode

1. Connect the hardware components according to the pinout configuration.
2. Run the application:
```bash
python main.py
```

3. The system will boot into standby mode, waiting for a storage device.

4. Control using hardware buttons:
- Insert storage device to initiate transfer
- Use menu combination (BACK + double OK press) to access utilities
- Navigate menu with UP/DOWN buttons
- Select options with OK button
- Exit menu with BACK button

### Desktop Mode (macOS/Windows)

1. Run the application:
```bash
python main.py
```

2. Follow the prompts to:
- Set destination directory
- Insert source drive
- Monitor transfer progress

### Transfer Process

The transfer process follows these steps:

1. Device Detection
   - System detects when a storage device is connected
   - Validates device mounting and accessibility

2. File Transfer
   - Creates destination directory structure
   - Copies files with progress monitoring
   - Generates checksums during transfer

3. Verification
   - Verifies checksums for all transferred files
   - Generates MHL (Media Hash List) file
   - Creates detailed transfer log

4. Completion
   - Safely unmounts source device
   - Provides transfer summary
   - Returns to standby mode

## Error Handling

The system includes comprehensive error handling:
=======

```bash
git clone https://github.com/yourusername/TransferBox.git
cd TransferBox
```

2. Install required packages:

```bash
pip install -r requirements.txt
```

3. For Raspberry Pi, additional setup may be required:

```bash
# Install I2C and GPIO dependencies
sudo apt-get update
sudo apt-get install -y python3-smbus i2c-tools
```

## Configuration

The application uses a YAML configuration file located at:

- `config.yml` in the current directory
- `~/.transferbox/config.yml` in the user's home directory
- `/etc/transferbox/config.yml` for system-wide configuration

Example configuration:

```yaml
# File handling
rename_with_timestamp: true
preserve_original_filename: true
filename_template: "{original}_{timestamp}"
timestamp_format: "%Y%m%d_%H%M%S"

# Media transfer settings
media_only_transfer: true
preserve_folder_structure: true
media_extensions: .mp4,.mov,.mxf,.avi,.braw,.r3d,.wav,.aif,.aiff,.jpg,.jpeg,.raw

# Directory structure
create_date_folders: true
date_folder_format: "%Y/%m/%d"
create_device_folders: false
device_folder_template: "{device_name}"
```

## Usage

### Raspberry Pi Mode

1. Connect the hardware components according to the pinout configuration.
2. Run the application:

```bash
python main.py
```

3. The system will boot into standby mode, waiting for a storage device.

4. Control using hardware buttons:

- Insert storage device to initiate transfer
- Use menu combination (BACK + double OK press) to access utilities
- Navigate menu with UP/DOWN buttons
- Select options with OK button
- Exit menu with BACK button

### Desktop Mode (macOS/Windows)

1. Run the application:

```bash
python main.py
```

2. Follow the prompts to:

- Set destination directory
- Insert source drive
- Monitor transfer progress

### Transfer Process

The transfer process follows these steps:

1. Device Detection

   - System detects when a storage device is connected
   - Validates device mounting and accessibility

2. File Transfer

   - Creates destination directory structure
   - Copies files with progress monitoring
   - Generates checksums during transfer

3. Verification

   - Verifies checksums for all transferred files
   - Generates MHL (Media Hash List) file
   - Creates detailed transfer log

4. Completion
   - Safely unmounts source device
   - Provides transfer summary
   - Returns to standby mode

## Error Handling

The system includes comprehensive error handling:

>>>>>>> a235c531
- Drive detection failures
- Transfer interruptions
- Checksum mismatches
- Hardware failures (Raspberry Pi)
- Permission issues
- Space constraints<|MERGE_RESOLUTION|>--- conflicted
+++ resolved
@@ -5,10 +5,7 @@
 ## Features
 
 ### Core Features
-<<<<<<< HEAD
-=======
-
->>>>>>> a235c531
+
 - **Cross-Platform Support**: Works on Raspberry Pi, macOS, and Windows
 - **Automated File Transfer**: Automatically detects when storage devices are connected
 - **Data Integrity**: Uses xxHash algorithm for fast and reliable checksum verification
@@ -17,10 +14,10 @@
 - **Error Handling**: Robust error detection and reporting system
 
 ### Platform-Specific Features
-<<<<<<< HEAD
 
 #### Raspberry Pi
-- **Hardware Interface**: 
+
+- **Hardware Interface**:
   - 16x2 LCD Display (I2C interface)
   - LED status indicators with 74HC595 shift registers
   - Physical button controls
@@ -29,11 +26,13 @@
 - **Visual Feedback**: LED progress bar and status indicators
 
 #### Desktop (macOS/Windows)
+
 - **Rich Console Interface**: Uses the Rich library for beautiful console output
 - **Native Integration**: Platform-specific drive detection and handling
 - **User Interface**: Interactive command-line interface
 
 ### Technical Features
+
 - **Intelligent File Handling**:
   - Configurable file filtering based on extensions
   - Customizable directory organization
@@ -51,6 +50,7 @@
 ## Requirements
 
 ### General Requirements
+
 - Python 3.11.2+
 - Required Python packages (installed via pip):
   - smbus==1.1.post2
@@ -63,6 +63,7 @@
 ### Platform-Specific Requirements
 
 #### Raspberry Pi
+
 - Raspberry Pi 4B (recommended)
 - Raspberry Pi OS
 - Hardware components:
@@ -72,97 +73,33 @@
   - x728 UPS HAT (optional)
 
 #### Windows
+
 - Windows 10/11
 - Python for Windows
 - pywin32 package
 
 #### macOS
-=======
-
-#### Raspberry Pi
-
-- **Hardware Interface**:
-  - 16x2 LCD Display (I2C interface)
-  - LED status indicators with 74HC595 shift registers
-  - Physical button controls
-  - Power management with x728 UPS HAT support
-- **Utility Menu**: Access system functions through hardware buttons
-- **Visual Feedback**: LED progress bar and status indicators
-
-#### Desktop (macOS/Windows)
-
-- **Rich Console Interface**: Uses the Rich library for beautiful console output
-- **Native Integration**: Platform-specific drive detection and handling
-- **User Interface**: Interactive command-line interface
-
-### Technical Features
-
-- **Intelligent File Handling**:
-  - Configurable file filtering based on extensions
-  - Customizable directory organization
-  - Timestamp-based file naming
-  - Original metadata preservation
-- **Flexible Configuration**:
-  - YAML-based configuration system
-  - Customizable file naming patterns
-  - Adjustable directory structure
-- **Extensible Architecture**:
-  - Platform-agnostic core
-  - Interface-based design for easy platform extension
-  - Modular component system
-
-## Requirements
-
-### General Requirements
-
-- Python 3.11.2+
-- Required Python packages (installed via pip):
-  - smbus==1.1.post2
-  - xxhash==3.5.0
-  - colorama==0.4.6
-  - rich==13.9.4
-  - pyyaml==6.0.2
-  - pygame==2.6.1
-
-### Platform-Specific Requirements
-
-#### Raspberry Pi
-
-- Raspberry Pi 4B (recommended)
-- Raspberry Pi OS
-- Hardware components:
-  - 16x2 LCD Display (I2C)
-  - 74HC595 Shift Registers (x2)
-  - Push buttons for control
-  - x728 UPS HAT (optional)
-
-#### Windows
-
-- Windows 10/11
-- Python for Windows
-- pywin32 package
-
-#### macOS
-
->>>>>>> a235c531
+
 - macOS 10.15+
 - Python for macOS
 
 ## Installation
 
 1. Clone the repository:
-<<<<<<< HEAD
+
 ```bash
 git clone https://github.com/yourusername/TransferBox.git
 cd TransferBox
 ```
 
 2. Install required packages:
+
 ```bash
 pip install -r requirements.txt
 ```
 
 3. For Raspberry Pi, additional setup may be required:
+
 ```bash
 # Install I2C and GPIO dependencies
 sudo apt-get update
@@ -172,11 +109,13 @@
 ## Configuration
 
 The application uses a YAML configuration file located at:
+
 - `config.yml` in the current directory
 - `~/.transferbox/config.yml` in the user's home directory
 - `/etc/transferbox/config.yml` for system-wide configuration
 
 Example configuration:
+
 ```yaml
 # File handling
 rename_with_timestamp: true
@@ -202,6 +141,7 @@
 
 1. Connect the hardware components according to the pinout configuration.
 2. Run the application:
+
 ```bash
 python main.py
 ```
@@ -209,6 +149,7 @@
 3. The system will boot into standby mode, waiting for a storage device.
 
 4. Control using hardware buttons:
+
 - Insert storage device to initiate transfer
 - Use menu combination (BACK + double OK press) to access utilities
 - Navigate menu with UP/DOWN buttons
@@ -218,11 +159,13 @@
 ### Desktop Mode (macOS/Windows)
 
 1. Run the application:
+
 ```bash
 python main.py
 ```
 
 2. Follow the prompts to:
+
 - Set destination directory
 - Insert source drive
 - Monitor transfer progress
@@ -232,15 +175,18 @@
 The transfer process follows these steps:
 
 1. Device Detection
+
    - System detects when a storage device is connected
    - Validates device mounting and accessibility
 
 2. File Transfer
+
    - Creates destination directory structure
    - Copies files with progress monitoring
    - Generates checksums during transfer
 
 3. Verification
+
    - Verifies checksums for all transferred files
    - Generates MHL (Media Hash List) file
    - Creates detailed transfer log
@@ -253,122 +199,7 @@
 ## Error Handling
 
 The system includes comprehensive error handling:
-=======
-
-```bash
-git clone https://github.com/yourusername/TransferBox.git
-cd TransferBox
-```
-
-2. Install required packages:
-
-```bash
-pip install -r requirements.txt
-```
-
-3. For Raspberry Pi, additional setup may be required:
-
-```bash
-# Install I2C and GPIO dependencies
-sudo apt-get update
-sudo apt-get install -y python3-smbus i2c-tools
-```
-
-## Configuration
-
-The application uses a YAML configuration file located at:
-
-- `config.yml` in the current directory
-- `~/.transferbox/config.yml` in the user's home directory
-- `/etc/transferbox/config.yml` for system-wide configuration
-
-Example configuration:
-
-```yaml
-# File handling
-rename_with_timestamp: true
-preserve_original_filename: true
-filename_template: "{original}_{timestamp}"
-timestamp_format: "%Y%m%d_%H%M%S"
-
-# Media transfer settings
-media_only_transfer: true
-preserve_folder_structure: true
-media_extensions: .mp4,.mov,.mxf,.avi,.braw,.r3d,.wav,.aif,.aiff,.jpg,.jpeg,.raw
-
-# Directory structure
-create_date_folders: true
-date_folder_format: "%Y/%m/%d"
-create_device_folders: false
-device_folder_template: "{device_name}"
-```
-
-## Usage
-
-### Raspberry Pi Mode
-
-1. Connect the hardware components according to the pinout configuration.
-2. Run the application:
-
-```bash
-python main.py
-```
-
-3. The system will boot into standby mode, waiting for a storage device.
-
-4. Control using hardware buttons:
-
-- Insert storage device to initiate transfer
-- Use menu combination (BACK + double OK press) to access utilities
-- Navigate menu with UP/DOWN buttons
-- Select options with OK button
-- Exit menu with BACK button
-
-### Desktop Mode (macOS/Windows)
-
-1. Run the application:
-
-```bash
-python main.py
-```
-
-2. Follow the prompts to:
-
-- Set destination directory
-- Insert source drive
-- Monitor transfer progress
-
-### Transfer Process
-
-The transfer process follows these steps:
-
-1. Device Detection
-
-   - System detects when a storage device is connected
-   - Validates device mounting and accessibility
-
-2. File Transfer
-
-   - Creates destination directory structure
-   - Copies files with progress monitoring
-   - Generates checksums during transfer
-
-3. Verification
-
-   - Verifies checksums for all transferred files
-   - Generates MHL (Media Hash List) file
-   - Creates detailed transfer log
-
-4. Completion
-   - Safely unmounts source device
-   - Provides transfer summary
-   - Returns to standby mode
-
-## Error Handling
-
-The system includes comprehensive error handling:
-
->>>>>>> a235c531
+
 - Drive detection failures
 - Transfer interruptions
 - Checksum mismatches
